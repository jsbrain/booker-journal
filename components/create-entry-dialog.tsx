"use client"

import { useState, useEffect } from "react"
import { Button } from "@/components/ui/button"
import {
  Dialog,
  DialogContent,
  DialogDescription,
  DialogFooter,
  DialogHeader,
  DialogTitle,
} from "@/components/ui/dialog"
import {
  AlertDialog,
  AlertDialogAction,
  AlertDialogCancel,
  AlertDialogContent,
  AlertDialogDescription,
  AlertDialogFooter,
  AlertDialogHeader,
  AlertDialogTitle,
} from "@/components/ui/alert-dialog"
import {
  Select,
  SelectContent,
  SelectItem,
  SelectTrigger,
  SelectValue,
} from "@/components/ui/select"
import { Input } from "@/components/ui/input"
import { Label } from "@/components/ui/label"
import { Checkbox } from "@/components/ui/checkbox"
import { createEntry, createEntryWithPayment } from "@/lib/actions/entries"
import { getEntryTypes } from "@/lib/actions/entry-types"
import { getProducts } from "@/lib/actions/products"

interface CreateEntryDialogProps {
  open: boolean
  onOpenChange: (open: boolean) => void
  projectId: string
  onSuccess: () => void
}

type EntryType = {
  id: string
  key: string
  name: string
}

type Product = {
  id: string
  key: string
  name: string
}

export function CreateEntryDialog({ open, onOpenChange, projectId, onSuccess }: CreateEntryDialogProps) {
  const [amount, setAmount] = useState("")
  const [price, setPrice] = useState("")
  const [typeId, setTypeId] = useState("")
  const [productId, setProductId] = useState("")
  const [note, setNote] = useState("")
  const [timestamp, setTimestamp] = useState("")
  const [paidImmediately, setPaidImmediately] = useState(false)
  const [entryTypes, setEntryTypes] = useState<EntryType[]>([])
  const [products, setProducts] = useState<Product[]>([])
  const [loading, setLoading] = useState(false)
  const [error, setError] = useState("")
  const [showConfirmDialog, setShowConfirmDialog] = useState(false)
<<<<<<< HEAD
  const [selectedTypeKey, setSelectedTypeKey] = useState("")
=======
>>>>>>> 8513be3a

  useEffect(() => {
    if (open) {
      loadData()
      // Set default timestamp to current date/time
      const now = new Date()
      const localDateTime = new Date(now.getTime() - now.getTimezoneOffset() * 60000)
        .toISOString()
        .slice(0, 16)
      setTimestamp(localDateTime)
    } else {
      // Reset form when dialog closes
      setAmount("")
      setPrice("")
      setNote("")
      setPaidImmediately(false)
      setError("")
    }
  }, [open])

  const loadData = async () => {
    try {
      const [types, prods] = await Promise.all([
        getEntryTypes(),
        getProducts(),
      ])
      setEntryTypes(types)
      setProducts(prods)
      if (types.length > 0) {
        setTypeId(types[0].id)
        setSelectedTypeKey(types[0].key)
      }
      if (prods.length > 0) {
        setProductId(prods[0].id)
      }
    } catch {
      setError("Failed to load data")
    }
  }

  const handleSubmit = async (e: React.FormEvent) => {
    e.preventDefault()
    
    // Check if this is a Purchase entry with "Paid Immediately" checked
    const selectedType = entryTypes.find(t => t.id === typeId)
    const isPurchaseWithPayment = selectedType?.key === 'purchase' && paidImmediately
    
    if (isPurchaseWithPayment) {
      // Show confirmation dialog
      setShowConfirmDialog(true)
    } else {
      // Proceed with normal entry creation
      await createEntryInternal(false)
    }
  }
  
  const createEntryInternal = async (isPurchaseWithPayment: boolean) => {
    setError("")
    setLoading(true)

    try {
      const amountNum = parseFloat(amount)
      const priceNum = parseFloat(price)

      if (isNaN(amountNum) || isNaN(priceNum)) {
        setError("Please enter valid numbers")
        return
      }

      // Convert local datetime to ISO string
      const timestampISO = timestamp ? new Date(timestamp).toISOString() : undefined
      
      if (isPurchaseWithPayment) {
        // Create both purchase and payment entries
<<<<<<< HEAD
        await createEntryWithPayment(projectId, amountNum, priceNum, typeId, selectedTypeKey === "purchase" ? productId : undefined, note || undefined, timestampISO)
      } else {
        // Create single entry
        await createEntry(projectId, amountNum, priceNum, typeId, selectedTypeKey === "purchase" ? productId : undefined, note || undefined, timestampISO)
=======
        await createEntryWithPayment(projectId, amountNum, priceNum, typeId, productId, note || undefined, timestampISO)
      } else {
        // Create single entry
        await createEntry(projectId, amountNum, priceNum, typeId, productId, note || undefined, timestampISO)
>>>>>>> 8513be3a
      }
      
      // Reset form
      setAmount("")
      setPrice("")
      setNote("")
      setPaidImmediately(false)
      const now = new Date()
      const localDateTime = new Date(now.getTime() - now.getTimezoneOffset() * 60000)
        .toISOString()
        .slice(0, 16)
      setTimestamp(localDateTime)
      if (entryTypes.length > 0) {
        setTypeId(entryTypes[0].id)
      }
      if (products.length > 0) {
        setProductId(products[0].id)
      }
      
      setShowConfirmDialog(false)
      onSuccess()
    } catch (err) {
      setError(err instanceof Error ? err.message : "Failed to create entry")
    } finally {
      setLoading(false)
    }
  }

  return (
    <>
      <Dialog open={open} onOpenChange={onOpenChange}>
        <DialogContent className="sm:max-w-[425px]">
          <form onSubmit={handleSubmit}>
            <DialogHeader>
              <DialogTitle>Create Journal Entry</DialogTitle>
              <DialogDescription>
                Add a new entry to the project journal
              </DialogDescription>
            </DialogHeader>
            <div className="grid gap-4 py-4">
              <div className="grid gap-2">
                <Label htmlFor="type">Type</Label>
<<<<<<< HEAD
                <Select 
                  value={typeId} 
                  onValueChange={(value) => {
                    setTypeId(value)
                    const type = entryTypes.find(t => t.id === value)
                    if (type) {
                      setSelectedTypeKey(type.key)
                    }
                  }} 
                  required
                >
=======
                <Select value={typeId} onValueChange={setTypeId} required>
>>>>>>> 8513be3a
                  <SelectTrigger>
                    <SelectValue placeholder="Select type" />
                  </SelectTrigger>
                  <SelectContent>
                    {entryTypes.map((type) => (
                      <SelectItem key={type.id} value={type.id}>
                        {type.name}
                      </SelectItem>
                    ))}
                  </SelectContent>
                </Select>
              </div>
<<<<<<< HEAD
              {selectedTypeKey === "purchase" && (
                <div className="grid gap-2">
                  <Label htmlFor="product">Product</Label>
                  <Select value={productId} onValueChange={setProductId} required>
                    <SelectTrigger>
                      <SelectValue placeholder="Select product" />
                    </SelectTrigger>
                    <SelectContent>
                      {products.map((product) => (
                        <SelectItem key={product.id} value={product.id}>
                          {product.name}
                        </SelectItem>
                      ))}
                    </SelectContent>
                  </Select>
                  <p className="text-xs text-muted-foreground">
                    Product is only used for purchase type entries
                  </p>
                </div>
              )}
=======
              <div className="grid gap-2">
                <Label htmlFor="product">Product</Label>
                <Select value={productId} onValueChange={setProductId} required>
                  <SelectTrigger>
                    <SelectValue placeholder="Select product" />
                  </SelectTrigger>
                  <SelectContent>
                    {products.map((product) => (
                      <SelectItem key={product.id} value={product.id}>
                        {product.name}
                      </SelectItem>
                    ))}
                  </SelectContent>
                </Select>
              </div>
>>>>>>> 8513be3a
              <div className="grid gap-2">
                <Label htmlFor="amount">Amount/Quantity</Label>
                <Input
                  id="amount"
                  type="number"
                  step="0.01"
                  placeholder="e.g., 5"
                  value={amount}
                  onChange={(e) => setAmount(e.target.value)}
                  required
                />
              </div>
              <div className="grid gap-2">
                <Label htmlFor="price">Price (€)</Label>
                <Input
                  id="price"
                  type="number"
                  step="0.01"
                  placeholder="e.g., -20"
                  value={price}
                  onChange={(e) => setPrice(e.target.value)}
                  required
                />
                <p className="text-xs text-muted-foreground">
                  Negative for expenses/debt, positive for payments/income
                </p>
              </div>
              <div className="grid gap-2">
                <Label htmlFor="timestamp">Date & Time</Label>
                <Input
                  id="timestamp"
                  type="datetime-local"
                  value={timestamp}
                  onChange={(e) => setTimestamp(e.target.value)}
                  required
                />
                <p className="text-xs text-muted-foreground">
                  When this transaction occurred (defaults to now)
                </p>
              </div>
              <div className="grid gap-2">
                <Label htmlFor="note">Note (optional)</Label>
                <Input
                  id="note"
                  placeholder="Add a note..."
                  value={note}
                  onChange={(e) => setNote(e.target.value)}
                />
              </div>
              {entryTypes.find(t => t.id === typeId)?.key === 'purchase' && (
                <div className="flex items-center space-x-2">
                  <Checkbox
                    id="paidImmediately"
                    checked={paidImmediately}
                    onCheckedChange={(checked) => setPaidImmediately(checked === true)}
                  />
                  <Label 
                    htmlFor="paidImmediately"
                    className="text-sm font-normal cursor-pointer"
                  >
                    Paid immediately (creates automatic payment entry)
                  </Label>
                </div>
              )}
              {error && (
                <p className="text-sm text-destructive">{error}</p>
              )}
            </div>
            <DialogFooter>
              <Button type="button" variant="outline" onClick={() => onOpenChange(false)}>
                Cancel
              </Button>
              <Button type="submit" disabled={loading}>
                {loading ? "Creating..." : "Create Entry"}
              </Button>
            </DialogFooter>
          </form>
        </DialogContent>
      </Dialog>
      
      <AlertDialog open={showConfirmDialog} onOpenChange={setShowConfirmDialog}>
        <AlertDialogContent>
          <AlertDialogHeader>
            <AlertDialogTitle>Confirm Immediate Payment</AlertDialogTitle>
            <AlertDialogDescription>
              This will create two entries:
              <ul className="list-disc list-inside mt-2 space-y-1">
                <li>A purchase entry with the specified amount and price</li>
                <li>An automatic payment entry to offset the purchase</li>
              </ul>
              Are you sure you want to proceed?
            </AlertDialogDescription>
          </AlertDialogHeader>
          <AlertDialogFooter>
            <AlertDialogCancel>Cancel</AlertDialogCancel>
            <AlertDialogAction onClick={() => createEntryInternal(true)} disabled={loading}>
              {loading ? "Creating..." : "Confirm"}
            </AlertDialogAction>
          </AlertDialogFooter>
        </AlertDialogContent>
      </AlertDialog>
    </>
  )
}<|MERGE_RESOLUTION|>--- conflicted
+++ resolved
@@ -66,10 +66,7 @@
   const [loading, setLoading] = useState(false)
   const [error, setError] = useState("")
   const [showConfirmDialog, setShowConfirmDialog] = useState(false)
-<<<<<<< HEAD
   const [selectedTypeKey, setSelectedTypeKey] = useState("")
-=======
->>>>>>> 8513be3a
 
   useEffect(() => {
     if (open) {
@@ -141,20 +138,13 @@
 
       // Convert local datetime to ISO string
       const timestampISO = timestamp ? new Date(timestamp).toISOString() : undefined
-      
+
       if (isPurchaseWithPayment) {
         // Create both purchase and payment entries
-<<<<<<< HEAD
         await createEntryWithPayment(projectId, amountNum, priceNum, typeId, selectedTypeKey === "purchase" ? productId : undefined, note || undefined, timestampISO)
       } else {
         // Create single entry
         await createEntry(projectId, amountNum, priceNum, typeId, selectedTypeKey === "purchase" ? productId : undefined, note || undefined, timestampISO)
-=======
-        await createEntryWithPayment(projectId, amountNum, priceNum, typeId, productId, note || undefined, timestampISO)
-      } else {
-        // Create single entry
-        await createEntry(projectId, amountNum, priceNum, typeId, productId, note || undefined, timestampISO)
->>>>>>> 8513be3a
       }
       
       // Reset form
@@ -197,21 +187,17 @@
             <div className="grid gap-4 py-4">
               <div className="grid gap-2">
                 <Label htmlFor="type">Type</Label>
-<<<<<<< HEAD
-                <Select 
-                  value={typeId} 
+                <Select
+                  value={typeId}
                   onValueChange={(value) => {
                     setTypeId(value)
                     const type = entryTypes.find(t => t.id === value)
                     if (type) {
                       setSelectedTypeKey(type.key)
                     }
-                  }} 
+                  }}
                   required
                 >
-=======
-                <Select value={typeId} onValueChange={setTypeId} required>
->>>>>>> 8513be3a
                   <SelectTrigger>
                     <SelectValue placeholder="Select type" />
                   </SelectTrigger>
@@ -224,7 +210,6 @@
                   </SelectContent>
                 </Select>
               </div>
-<<<<<<< HEAD
               {selectedTypeKey === "purchase" && (
                 <div className="grid gap-2">
                   <Label htmlFor="product">Product</Label>
@@ -245,23 +230,6 @@
                   </p>
                 </div>
               )}
-=======
-              <div className="grid gap-2">
-                <Label htmlFor="product">Product</Label>
-                <Select value={productId} onValueChange={setProductId} required>
-                  <SelectTrigger>
-                    <SelectValue placeholder="Select product" />
-                  </SelectTrigger>
-                  <SelectContent>
-                    {products.map((product) => (
-                      <SelectItem key={product.id} value={product.id}>
-                        {product.name}
-                      </SelectItem>
-                    ))}
-                  </SelectContent>
-                </Select>
-              </div>
->>>>>>> 8513be3a
               <div className="grid gap-2">
                 <Label htmlFor="amount">Amount/Quantity</Label>
                 <Input
