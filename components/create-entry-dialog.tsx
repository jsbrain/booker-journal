--- conflicted
+++ resolved
@@ -30,10 +30,7 @@
 import { Input } from "@/components/ui/input"
 import { Label } from "@/components/ui/label"
 import { Checkbox } from "@/components/ui/checkbox"
-<<<<<<< HEAD
 import { DateTimePicker } from "@/components/ui/date-time-picker"
-=======
->>>>>>> 2961e4b7
 import { createEntry, createEntryWithPayment } from "@/lib/actions/entries"
 import { getEntryTypes } from "@/lib/actions/entry-types"
 import { getProducts } from "@/lib/actions/products"
@@ -63,35 +60,20 @@
   const [typeId, setTypeId] = useState("")
   const [productId, setProductId] = useState("")
   const [note, setNote] = useState("")
-<<<<<<< HEAD
   const [timestamp, setTimestamp] = useState<Date | undefined>(new Date())
-=======
-  const [timestamp, setTimestamp] = useState("")
->>>>>>> 2961e4b7
   const [paidImmediately, setPaidImmediately] = useState(false)
   const [entryTypes, setEntryTypes] = useState<EntryType[]>([])
   const [products, setProducts] = useState<Product[]>([])
   const [loading, setLoading] = useState(false)
   const [error, setError] = useState("")
   const [showConfirmDialog, setShowConfirmDialog] = useState(false)
-<<<<<<< HEAD
-=======
   const [selectedTypeKey, setSelectedTypeKey] = useState("")
->>>>>>> 2961e4b7
 
   useEffect(() => {
     if (open) {
       loadData()
       // Set default timestamp to current date/time
-<<<<<<< HEAD
       setTimestamp(new Date())
-=======
-      const now = new Date()
-      const localDateTime = new Date(now.getTime() - now.getTimezoneOffset() * 60000)
-        .toISOString()
-        .slice(0, 16)
-      setTimestamp(localDateTime)
->>>>>>> 2961e4b7
     } else {
       // Reset form when dialog closes
       setAmount("")
@@ -151,19 +133,8 @@
         return
       }
 
-<<<<<<< HEAD
       // Convert datetime to ISO string
       const timestampISO = timestamp ? timestamp.toISOString() : undefined
-      
-      if (isPurchaseWithPayment) {
-        // Create both purchase and payment entries
-        await createEntryWithPayment(projectId, amountNum, priceNum, typeId, productId, note || undefined, timestampISO)
-      } else {
-        // Create single entry
-        await createEntry(projectId, amountNum, priceNum, typeId, productId, note || undefined, timestampISO)
-=======
-      // Convert local datetime to ISO string
-      const timestampISO = timestamp ? new Date(timestamp).toISOString() : undefined
 
       if (isPurchaseWithPayment) {
         // Create both purchase and payment entries
@@ -171,24 +142,14 @@
       } else {
         // Create single entry
         await createEntry(projectId, amountNum, priceNum, typeId, selectedTypeKey === "purchase" ? productId : undefined, note || undefined, timestampISO)
->>>>>>> 2961e4b7
       }
       
       // Reset form
       setAmount("")
       setPrice("")
       setNote("")
-<<<<<<< HEAD
       setTimestamp(new Date())
       setPaidImmediately(false)
-=======
-      setPaidImmediately(false)
-      const now = new Date()
-      const localDateTime = new Date(now.getTime() - now.getTimezoneOffset() * 60000)
-        .toISOString()
-        .slice(0, 16)
-      setTimestamp(localDateTime)
->>>>>>> 2961e4b7
       if (entryTypes.length > 0) {
         setTypeId(entryTypes[0].id)
       }
@@ -219,9 +180,6 @@
             <div className="grid gap-4 py-4">
               <div className="grid gap-2">
                 <Label htmlFor="type">Type</Label>
-<<<<<<< HEAD
-                <Select value={typeId} onValueChange={setTypeId} required>
-=======
                 <Select
                   value={typeId}
                   onValueChange={(value) => {
@@ -233,7 +191,6 @@
                   }}
                   required
                 >
->>>>>>> 2961e4b7
                   <SelectTrigger>
                     <SelectValue placeholder="Select type" />
                   </SelectTrigger>
@@ -246,23 +203,6 @@
                   </SelectContent>
                 </Select>
               </div>
-<<<<<<< HEAD
-              <div className="grid gap-2">
-                <Label htmlFor="product">Product</Label>
-                <Select value={productId} onValueChange={setProductId} required>
-                  <SelectTrigger>
-                    <SelectValue placeholder="Select product" />
-                  </SelectTrigger>
-                  <SelectContent>
-                    {products.map((product) => (
-                      <SelectItem key={product.id} value={product.id}>
-                        {product.name}
-                      </SelectItem>
-                    ))}
-                  </SelectContent>
-                </Select>
-              </div>
-=======
               {selectedTypeKey === "purchase" && (
                 <div className="grid gap-2">
                   <Label htmlFor="product">Product</Label>
@@ -283,7 +223,6 @@
                   </p>
                 </div>
               )}
->>>>>>> 2961e4b7
               <div className="grid gap-2">
                 <Label htmlFor="amount">Amount/Quantity</Label>
                 <Input
@@ -313,19 +252,10 @@
               </div>
               <div className="grid gap-2">
                 <Label htmlFor="timestamp">Date & Time</Label>
-<<<<<<< HEAD
                 <DateTimePicker
                   date={timestamp}
                   setDate={setTimestamp}
                   placeholder="Select date and time"
-=======
-                <Input
-                  id="timestamp"
-                  type="datetime-local"
-                  value={timestamp}
-                  onChange={(e) => setTimestamp(e.target.value)}
-                  required
->>>>>>> 2961e4b7
                 />
                 <p className="text-xs text-muted-foreground">
                   When this transaction occurred (defaults to now)
@@ -370,33 +300,13 @@
           </form>
         </DialogContent>
       </Dialog>
-<<<<<<< HEAD
-
-=======
-      
->>>>>>> 2961e4b7
+
       <AlertDialog open={showConfirmDialog} onOpenChange={setShowConfirmDialog}>
         <AlertDialogContent>
           <AlertDialogHeader>
             <AlertDialogTitle>Confirm Immediate Payment</AlertDialogTitle>
             <AlertDialogDescription>
               This will create two entries:
-<<<<<<< HEAD
-              <br />
-              1. A purchase entry (expense) with the details you provided
-              <br />
-              2. A payment entry (income) with the same amount to offset the debt
-              <br /><br />
-              Continue?
-            </AlertDialogDescription>
-          </AlertDialogHeader>
-          <AlertDialogFooter>
-            <AlertDialogCancel onClick={() => setShowConfirmDialog(false)}>
-              Cancel
-            </AlertDialogCancel>
-            <AlertDialogAction onClick={() => createEntryInternal(true)}>
-              Confirm
-=======
               <ul className="list-disc list-inside mt-2 space-y-1">
                 <li>A purchase entry with the specified amount and price</li>
                 <li>An automatic payment entry to offset the purchase</li>
@@ -408,7 +318,6 @@
             <AlertDialogCancel>Cancel</AlertDialogCancel>
             <AlertDialogAction onClick={() => createEntryInternal(true)} disabled={loading}>
               {loading ? "Creating..." : "Confirm"}
->>>>>>> 2961e4b7
             </AlertDialogAction>
           </AlertDialogFooter>
         </AlertDialogContent>
