--- conflicted
+++ resolved
@@ -96,11 +96,7 @@
   amount: number,
   price: number,
   typeId: string,
-<<<<<<< HEAD
-  productId: string,
-=======
   productId: string | undefined,
->>>>>>> 2961e4b7
   note?: string,
   timestamp?: string
 ) {
@@ -126,30 +122,19 @@
     amount: amount.toString(),
     price: price.toString(),
     typeId,
-<<<<<<< HEAD
-    productId,
-=======
     productId: productId || null,
->>>>>>> 2961e4b7
     note,
     timestamp: timestampDate,
   }).returning();
   
   // Create the payment entry immediately after (positive price to offset the purchase)
-<<<<<<< HEAD
-=======
   // Payment entries don't have products
->>>>>>> 2961e4b7
   const [paymentEntry] = await db.insert(journalEntries).values({
     projectId,
     amount: amount.toString(),
     price: Math.abs(price).toString(), // Make price positive for payment
     typeId: paymentType.id,
-<<<<<<< HEAD
-    productId,
-=======
     productId: null, // Payments don't have products
->>>>>>> 2961e4b7
     note: note ? `${note} (immediate payment)` : "Immediate payment",
     timestamp: timestampDate,
   }).returning();
